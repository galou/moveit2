--- conflicted
+++ resolved
@@ -6,14 +6,11 @@
 - ServoServer was renamed to ServoNode
 
 ## ROS Noetic
-<<<<<<< HEAD
-=======
 - `CollisionObject` messages are now defined with a `Pose`, and shapes and subframes are defined relative to the object's pose. This makes it easier to place objects with subframes and multiple shapes in the scene. This causes several changes:
     - `getFrameTransform()` now returns this pose instead of the first shape's pose.
     - The Rviz plugin's manipulation tab now uses the object's pose instead of the shape pose to evaluate if object's are in the region of interest.
     - Planning scene geometry text files (`.scene`) have changed format. Add a line `0 0 0 0 0 0 1` under each line with an asterisk to upgrade old files if required.
 - Static member variable interface of the CollisionDetectorAllocatorTemplate for the string NAME was replaced with a virtual method `getName`.
->>>>>>> b57628ff
 - RobotModel no longer overrides empty URDF collision geometry by matching the visual geometry of the link.
 - Planned trajectories are *slow* by default.
   The default values of the `velocity_scaling_factor` and `acceleration_scaling_factor` can now be customized and default to 0.1 instead of 1.0.
