/*********************************************************************
 * Software License Agreement (BSD License)
 *
 *  Copyright (c) 2009, Willow Garage, Inc.
 *  All rights reserved.
 *
 *  Redistribution and use in source and binary forms, with or without
 *  modification, are permitted provided that the following conditions
 *  are met:
 *
 *   * Redistributions of source code must retain the above copyright
 *     notice, this list of conditions and the following disclaimer.
 *   * Redistributions in binary form must reproduce the above
 *     copyright notice, this list of conditions and the following
 *     disclaimer in the documentation and/or other materials provided
 *     with the distribution.
 *   * Neither the name of Willow Garage nor the names of its
 *     contributors may be used to endorse or promote products derived
 *     from this software without specific prior written permission.
 *
 *  THIS SOFTWARE IS PROVIDED BY THE COPYRIGHT HOLDERS AND CONTRIBUTORS
 *  "AS IS" AND ANY EXPRESS OR IMPLIED WARRANTIES, INCLUDING, BUT NOT
 *  LIMITED TO, THE IMPLIED WARRANTIES OF MERCHANTABILITY AND FITNESS
 *  FOR A PARTICULAR PURPOSE ARE DISCLAIMED. IN NO EVENT SHALL THE
 *  COPYRIGHT OWNER OR CONTRIBUTORS BE LIABLE FOR ANY DIRECT, INDIRECT,
 *  INCIDENTAL, SPECIAL, EXEMPLARY, OR CONSEQUENTIAL DAMAGES (INCLUDING,
 *  BUT NOT LIMITED TO, PROCUREMENT OF SUBSTITUTE GOODS OR SERVICES;
 *  LOSS OF USE, DATA, OR PROFITS; OR BUSINESS INTERRUPTION) HOWEVER
 *  CAUSED AND ON ANY THEORY OF LIABILITY, WHETHER IN CONTRACT, STRICT
 *  LIABILITY, OR TORT (INCLUDING NEGLIGENCE OR OTHERWISE) ARISING IN
 *  ANY WAY OUT OF THE USE OF THIS SOFTWARE, EVEN IF ADVISED OF THE
 *  POSSIBILITY OF SUCH DAMAGE.
 *********************************************************************/

/* Author: Mrinal Kalakrishnan */

#pragma once

#include <trajectory_msgs/JointTrajectory.h>
#include <moveit/robot_model/robot_model.h>
#include <chomp_motion_planner/chomp_utils.h>

#include <moveit_msgs/msg/motion_plan_detailed_response.hpp>
#include <moveit_msgs/msg/motion_plan_request.hpp>

#include <vector>
#include <eigen3/Eigen/Core>

namespace chomp
{
/**
 * \brief Represents a discretized joint-space trajectory for CHOMP
 */
class ChompTrajectory
{
public:
  /**
   * \brief Constructs a trajectory for a given robot model, trajectory duration, and discretization
   */
  ChompTrajectory(const moveit::core::RobotModelConstPtr& robot_model, double duration, double discretization,
                  const std::string& group_name);

  /**
   * \brief Constructs a trajectory for a given robot model, number of trajectory points, and discretization
   */
  ChompTrajectory(const moveit::core::RobotModelConstPtr& robot_model, size_t num_points, double discretization,
                  const std::string& group_name);

  /**
   * \brief Creates a new containing only the joints of interest, and adds padding to the start
   * and end if needed, to have enough trajectory points for the differentiation rules
   */
  ChompTrajectory(const ChompTrajectory& source_traj, const std::string& group_name, int diff_rule_length);

  ChompTrajectory(const moveit::core::RobotModelConstPtr& robot_model, const std::string& group_name,
                  const trajectory_msgs::JointTrajectory& traj);

  /**
   * \brief Destructor
   */
  virtual ~ChompTrajectory() = default;

  double& operator()(size_t traj_point, size_t joint);

  double operator()(size_t traj_point, size_t joint) const;

  Eigen::MatrixXd::RowXpr getTrajectoryPoint(int traj_point);

  Eigen::MatrixXd::ColXpr getJointTrajectory(int joint);

  /**
   * \brief Gets the number of points in the trajectory
   */
  size_t getNumPoints() const;

  /**
   * \brief Gets the number of points (that are free to be optimized) in the trajectory
   */
  size_t getNumFreePoints() const;

  /**
   * \brief Gets the number of joints in each trajectory point
   */
  size_t getNumJoints() const;

  /**
   * \brief Gets the discretization time interval of the trajectory
   */
  double getDiscretization() const;

  /**
   * \brief Generates a minimum jerk trajectory from the start index to end index
   *
   * Only modifies points from start_index_ to end_index_, inclusive.
   */
  void fillInMinJerk();

  /**
   * \brief Generates a linearly interpolated trajectory from the start index to end index
   *
   * Only modifies points from start_index_ to end_index_, inclusive
   */
  void fillInLinearInterpolation();

  /**
   * \brief Generates a cubic interpolation of the trajectory from the start index to end index
   *
   * Only modifies points from start_index_ to end_index_, inclusive
   */
  void fillInCubicInterpolation();

  /**
   * \brief Receives the path obtained from a given MotionPlanDetailedResponse res object's trajectory (e.g., trajectory
   * produced by OMPL) and puts it into the appropriate trajectory format required for CHOMP
   * @param res
   */
<<<<<<< HEAD
  bool fillInFromTrajectory(moveit_msgs::msg::MotionPlanDetailedResponse& res);
=======
  bool fillInFromTrajectory(const robot_trajectory::RobotTrajectory& trajectory);
>>>>>>> 1a308e47

  /**
   * \brief This function assigns the given \a source RobotState to the row at index \a chomp_trajectory_point
   *
   * @param source The source RobotState
   * @param chomp_trajectory_point index of the chomp_trajectory's point (row)
   * @param group  JointModelGroup determining the joints to copy
   */
<<<<<<< HEAD
  void assignCHOMPTrajectoryPointFromInputTrajectoryPoint(moveit_msgs::msg::RobotTrajectory trajectory_msg,
                                                          int num_joints_trajectory, int trajectory_msgs_point,
                                                          int chomp_trajectory_point);
=======
  void assignCHOMPTrajectoryPointFromRobotState(const moveit::core::RobotState& source, size_t chomp_trajectory_point,
                                                const moveit::core::JointModelGroup* group);
>>>>>>> 1a308e47

  /**
   * \brief Sets the start and end index for the modifiable part of the trajectory
   *
   * (Everything before the start and after the end index is considered fixed)
   * The values default to 1 and getNumPoints()-2
   */
  void setStartEndIndex(size_t start_index, size_t end_index);

  /**
   * \brief Gets the start index
   */
  size_t getStartIndex() const;

  /**
   * \brief Gets the end index
   */
  size_t getEndIndex() const;

  /**
   * \brief Gets the entire trajectory matrix
   */
  Eigen::MatrixXd& getTrajectory();

  /**
   * \brief Gets the block of the trajectory which can be optimized
   */
  Eigen::Block<Eigen::MatrixXd, Eigen::Dynamic, Eigen::Dynamic> getFreeTrajectoryBlock();

  /**
   * \brief Gets the block of free (optimizable) trajectory for a single joint
   */
  Eigen::Block<Eigen::MatrixXd, Eigen::Dynamic, Eigen::Dynamic> getFreeJointTrajectoryBlock(size_t joint);

  /**
   * \brief Updates the full trajectory (*this) from the group trajectory
   */
  void updateFromGroupTrajectory(const ChompTrajectory& group_trajectory);

  /**
   * \brief Gets the index in the full trajectory which was copied to this group trajectory
   */
  size_t getFullTrajectoryIndex(size_t i) const;

  /**
   * \brief Gets the joint velocities at the given trajectory point
   */
  template <typename Derived>
  void getJointVelocities(size_t traj_point, Eigen::MatrixBase<Derived>& velocities);

  double getDuration() const;

private:
  void init(); /**< \brief Allocates memory for the trajectory */

  std::string planning_group_name_;  //< Planning group that this trajectory corresponds to, if any
  size_t num_points_;                //< Number of points in the trajectory
  size_t num_joints_;                //< Number of joints in each trajectory point
  double discretization_;            //< Discretization of the trajectory
  double duration_;                  //< Duration of the trajectory
  Eigen::MatrixXd trajectory_;       //< Storage for the actual trajectory
  size_t start_index_;  // Start index (inclusive) of trajectory to be optimized (everything before will be ignored)
  size_t end_index_;    //< End index (inclusive) of trajectory to be optimized (everything after will be ignored)
  std::vector<size_t> full_trajectory_index_;  //< If this is a "group" trajectory, the indeces from the original traj
};

///////////////////////// inline functions follow //////////////////////

inline double& ChompTrajectory::operator()(size_t traj_point, size_t joint)
{
  return trajectory_(traj_point, joint);
}

inline double ChompTrajectory::operator()(size_t traj_point, size_t joint) const
{
  return trajectory_(traj_point, joint);
}

inline Eigen::MatrixXd::RowXpr ChompTrajectory::getTrajectoryPoint(int traj_point)
{
  return trajectory_.row(traj_point);
}

inline Eigen::MatrixXd::ColXpr ChompTrajectory::getJointTrajectory(int joint)
{
  return trajectory_.col(joint);
}

inline size_t ChompTrajectory::getNumPoints() const
{
  return num_points_;
}

inline size_t ChompTrajectory::getNumFreePoints() const
{
  return (end_index_ - start_index_) + 1;
}

inline size_t ChompTrajectory::getNumJoints() const
{
  return num_joints_;
}

inline double ChompTrajectory::getDiscretization() const
{
  return discretization_;
}

inline void ChompTrajectory::setStartEndIndex(size_t start_index, size_t end_index)
{
  start_index_ = start_index;
  end_index_ = end_index;
}

inline size_t ChompTrajectory::getStartIndex() const
{
  return start_index_;
}

inline size_t ChompTrajectory::getEndIndex() const
{
  return end_index_;
}

inline Eigen::MatrixXd& ChompTrajectory::getTrajectory()
{
  return trajectory_;
}

inline Eigen::Block<Eigen::MatrixXd, Eigen::Dynamic, Eigen::Dynamic> ChompTrajectory::getFreeTrajectoryBlock()
{
  return trajectory_.block(start_index_, 0, getNumFreePoints(), getNumJoints());
}

inline Eigen::Block<Eigen::MatrixXd, Eigen::Dynamic, Eigen::Dynamic>
ChompTrajectory::getFreeJointTrajectoryBlock(size_t joint)
{
  return trajectory_.block(start_index_, joint, getNumFreePoints(), 1);
}

inline size_t ChompTrajectory::getFullTrajectoryIndex(size_t i) const
{
  return full_trajectory_index_[i];
}

template <typename Derived>
void ChompTrajectory::getJointVelocities(size_t traj_point, Eigen::MatrixBase<Derived>& velocities)
{
  velocities.setZero();
  double invTime = 1.0 / discretization_;

  for (int k = -DIFF_RULE_LENGTH / 2; k <= DIFF_RULE_LENGTH / 2; k++)
  {
    velocities += (invTime * DIFF_RULES[0][k + DIFF_RULE_LENGTH / 2]) * trajectory_.row(traj_point + k).transpose();
  }
}

inline double ChompTrajectory::getDuration() const
{
  return duration_;
}
}<|MERGE_RESOLUTION|>--- conflicted
+++ resolved
@@ -134,11 +134,7 @@
    * produced by OMPL) and puts it into the appropriate trajectory format required for CHOMP
    * @param res
    */
-<<<<<<< HEAD
-  bool fillInFromTrajectory(moveit_msgs::msg::MotionPlanDetailedResponse& res);
-=======
   bool fillInFromTrajectory(const robot_trajectory::RobotTrajectory& trajectory);
->>>>>>> 1a308e47
 
   /**
    * \brief This function assigns the given \a source RobotState to the row at index \a chomp_trajectory_point
@@ -147,14 +143,8 @@
    * @param chomp_trajectory_point index of the chomp_trajectory's point (row)
    * @param group  JointModelGroup determining the joints to copy
    */
-<<<<<<< HEAD
-  void assignCHOMPTrajectoryPointFromInputTrajectoryPoint(moveit_msgs::msg::RobotTrajectory trajectory_msg,
-                                                          int num_joints_trajectory, int trajectory_msgs_point,
-                                                          int chomp_trajectory_point);
-=======
   void assignCHOMPTrajectoryPointFromRobotState(const moveit::core::RobotState& source, size_t chomp_trajectory_point,
                                                 const moveit::core::JointModelGroup* group);
->>>>>>> 1a308e47
 
   /**
    * \brief Sets the start and end index for the modifiable part of the trajectory
