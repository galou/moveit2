--- conflicted
+++ resolved
@@ -382,14 +382,9 @@
   }
 }
 
-<<<<<<< HEAD
-const ompl_interface::ModelBasedStateSpaceFactoryPtr& ompl_interface::PlanningContextManager::getStateSpaceFactory2(
-    const std::string& group, const moveit_msgs::msg::MotionPlanRequest& req) const
-=======
 const ompl_interface::ModelBasedStateSpaceFactoryPtr&
 ompl_interface::PlanningContextManager::getStateSpaceFactory2(const std::string& group,
-                                                              const moveit_msgs::MotionPlanRequest& req) const
->>>>>>> 7ad2bc7b
+                                                              const moveit_msgs::msg::MotionPlanRequest& req) const
 {
   // find the problem representation to use
   auto best = state_space_factories_.end();
