#!/bin/bash

# Script to test ikfast plugin creation and functionality

# We will create ikfast plugins for fanuc and panda from moveit_resources
# using the script auto_create_ikfast_moveit_plugin.sh

set -e # fail script on error

sudo update-alternatives --install /usr/bin/python python /usr/bin/python2 1
sudo update-alternatives --install /usr/bin/python python /usr/bin/python3 2

if [ "$ROS_DISTRO" == "noetic" ]; then
	sudo update-alternatives --set python /usr/bin/python3
	sudo apt-get -qq install python3-lxml python3-yaml
else
	sudo update-alternatives --set python /usr/bin/python2
	sudo apt-get -qq install python-lxml python-yaml
fi

# Clone moveit_resources for URDFs. They are not available before running docker.
<<<<<<< HEAD
travis_run git clone -q --depth=1 -b ros2 https://github.com/ros-planning/moveit_resources /tmp/resources
fanuc=/tmp/resources/fanuc_description/urdf/fanuc.urdf
panda=/tmp/resources/panda_description/urdf/panda.urdf

# Install lxml required for create_ikfast_moveit_plugin.py
travis_run_true sudo apt-get -qq update
travis_run sudo apt-get -qq install -y python-lxml

# Translate environment variable QUIET=[0 | 1] into actual option
test ${QUIET:-1} -eq 0 && QUIET="" || QUIET="--quiet"

# Create ikfast plugins for Fanuc and Panda
travis_run moveit_kinematics/ikfast_kinematics_plugin/scripts/auto_create_ikfast_moveit_plugin.sh \
	$QUIET --name fanuc --pkg $PWD/../fanuc_ikfast_plugin $fanuc manipulator base_link tool0

travis_run moveit_kinematics/ikfast_kinematics_plugin/scripts/auto_create_ikfast_moveit_plugin.sh \
	$QUIET --name panda --pkg $PWD/../panda_ikfast_plugin $panda panda_arm panda_link0 panda_link8
=======
git clone -q --depth=1 https://github.com/ros-planning/moveit_resources /tmp/resources
fanuc=/tmp/resources/fanuc_description/urdf/fanuc.urdf
panda=/tmp/resources/panda_description/urdf/panda.urdf

export QUIET=${QUIET:=1}

# Create ikfast plugins for Fanuc and Panda
moveit_kinematics/ikfast_kinematics_plugin/scripts/auto_create_ikfast_moveit_plugin.sh \
	--name fanuc --pkg $PWD/fanuc_ikfast_plugin $fanuc manipulator base_link tool0

moveit_kinematics/ikfast_kinematics_plugin/scripts/auto_create_ikfast_moveit_plugin.sh \
	--name panda --pkg $PWD/panda_ikfast_plugin $panda panda_arm panda_link0 panda_link8
>>>>>>> 0d0a6a17

echo "Done."<|MERGE_RESOLUTION|>--- conflicted
+++ resolved
@@ -7,40 +7,16 @@
 
 set -e # fail script on error
 
-sudo update-alternatives --install /usr/bin/python python /usr/bin/python2 1
-sudo update-alternatives --install /usr/bin/python python /usr/bin/python3 2
-
-if [ "$ROS_DISTRO" == "noetic" ]; then
-	sudo update-alternatives --set python /usr/bin/python3
-	sudo apt-get -qq install python3-lxml python3-yaml
-else
-	sudo update-alternatives --set python /usr/bin/python2
-	sudo apt-get -qq install python-lxml python-yaml
-fi
+sudo apt-get -qq install python3-lxml python3-yaml
 
 # Clone moveit_resources for URDFs. They are not available before running docker.
-<<<<<<< HEAD
-travis_run git clone -q --depth=1 -b ros2 https://github.com/ros-planning/moveit_resources /tmp/resources
+git clone -q --depth=1 -b ros2 https://github.com/ros-planning/moveit_resources /tmp/resources
 fanuc=/tmp/resources/fanuc_description/urdf/fanuc.urdf
 panda=/tmp/resources/panda_description/urdf/panda.urdf
 
 # Install lxml required for create_ikfast_moveit_plugin.py
-travis_run_true sudo apt-get -qq update
-travis_run sudo apt-get -qq install -y python-lxml
-
-# Translate environment variable QUIET=[0 | 1] into actual option
-test ${QUIET:-1} -eq 0 && QUIET="" || QUIET="--quiet"
-
-# Create ikfast plugins for Fanuc and Panda
-travis_run moveit_kinematics/ikfast_kinematics_plugin/scripts/auto_create_ikfast_moveit_plugin.sh \
-	$QUIET --name fanuc --pkg $PWD/../fanuc_ikfast_plugin $fanuc manipulator base_link tool0
-
-travis_run moveit_kinematics/ikfast_kinematics_plugin/scripts/auto_create_ikfast_moveit_plugin.sh \
-	$QUIET --name panda --pkg $PWD/../panda_ikfast_plugin $panda panda_arm panda_link0 panda_link8
-=======
-git clone -q --depth=1 https://github.com/ros-planning/moveit_resources /tmp/resources
-fanuc=/tmp/resources/fanuc_description/urdf/fanuc.urdf
-panda=/tmp/resources/panda_description/urdf/panda.urdf
+sudo apt-get -qq update
+sudo apt-get -qq install -y python-lxml
 
 export QUIET=${QUIET:=1}
 
@@ -50,6 +26,5 @@
 
 moveit_kinematics/ikfast_kinematics_plugin/scripts/auto_create_ikfast_moveit_plugin.sh \
 	--name panda --pkg $PWD/panda_ikfast_plugin $panda panda_arm panda_link0 panda_link8
->>>>>>> 0d0a6a17
 
 echo "Done."