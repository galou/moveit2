--- conflicted
+++ resolved
@@ -112,11 +112,7 @@
             for (std::size_t j = 0 ; j < ab.size() ; ++j)
             {
                 const std::vector<boost::shared_ptr<fcl::CollisionGeometry> > &objs = getAttachedBodyObjects(ab[j]);
-<<<<<<< HEAD
-                const std::vector<Eigen::Affine3f> &ab_t = ab[i]->getGlobalCollisionBodyTransforms();
-=======
-                const std::vector<btTransform> &ab_t = ab[j]->getGlobalCollisionBodyTransforms();
->>>>>>> b27de916
+                const std::vector<Eigen::Affine3f> &ab_t = ab[j]->getGlobalCollisionBodyTransforms();
                 for (std::size_t k = 0 ; k < objs.size() ; ++k)
                     if (objs[k])
                     {
