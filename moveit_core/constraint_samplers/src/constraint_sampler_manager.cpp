--- conflicted
+++ resolved
@@ -81,7 +81,7 @@
 
     // construct the constraints
     std::vector<kinematic_constraints::JointConstraint> jc;
-    for (const moveit_msgs::JointConstraint& joint_constraint : constr.joint_constraints)
+    for (const moveit_msgs::msg::JointConstraint& joint_constraint : constr.joint_constraints)
     {
       kinematic_constraints::JointConstraint j(scene->getRobotModel());
       if (j.configure(joint_constraint))
@@ -187,7 +187,7 @@
     // keep track of links constrained with a full pose
     std::map<std::string, IKConstraintSamplerPtr> used_l_full_pose = used_l;
 
-    for (const moveit_msgs::PositionConstraint& position_constraint : constr.position_constraints)
+    for (const moveit_msgs::msg::PositionConstraint& position_constraint : constr.position_constraints)
     {
       // if we are constraining this link with a full pose, we do not attempt to constrain it with a position constraint
       // only
@@ -207,23 +207,16 @@
               use = false;
           if (use)
           {
-<<<<<<< HEAD
-            used_l[constr.position_constraints[p].link_name] = iks;
+            used_l[position_constraint.link_name] = iks;
             RCLCPP_DEBUG(LOGGER, "Allocated an IK-based sampler for group '%s' "
                                  "satisfying position constraints on link '%s'",
-                         jmg->getName().c_str(), constr.position_constraints[p].link_name.c_str());
-=======
-            used_l[position_constraint.link_name] = iks;
-            ROS_DEBUG_NAMED("constraint_samplers", "Allocated an IK-based sampler for group '%s' "
-                                                   "satisfying position constraints on link '%s'",
-                            jmg->getName().c_str(), position_constraint.link_name.c_str());
->>>>>>> 1a308e47
-          }
-        }
-      }
-    }
-
-    for (const moveit_msgs::OrientationConstraint& orientation_constraint : constr.orientation_constraints)
+                         jmg->getName().c_str(), position_constraint.link_name.c_str());
+          }
+        }
+      }
+    }
+
+    for (const moveit_msgs::msg::OrientationConstraint& orientation_constraint : constr.orientation_constraints)
     {
       // if we are constraining this link with a full pose, we do not attempt to constrain it with an orientation
       // constraint only
@@ -243,17 +236,10 @@
               use = false;
           if (use)
           {
-<<<<<<< HEAD
-            used_l[constr.orientation_constraints[o].link_name] = iks;
+            used_l[orientation_constraint.link_name] = iks;
             RCLCPP_DEBUG(LOGGER, "Allocated an IK-based sampler for group '%s' "
                                  "satisfying orientation constraints on link '%s'",
-                         jmg->getName().c_str(), constr.orientation_constraints[o].link_name.c_str());
-=======
-            used_l[orientation_constraint.link_name] = iks;
-            ROS_DEBUG_NAMED("constraint_samplers", "Allocated an IK-based sampler for group '%s' "
-                                                   "satisfying orientation constraints on link '%s'",
-                            jmg->getName().c_str(), orientation_constraint.link_name.c_str());
->>>>>>> 1a308e47
+                         jmg->getName().c_str(), orientation_constraint.link_name.c_str());
           }
         }
       }
