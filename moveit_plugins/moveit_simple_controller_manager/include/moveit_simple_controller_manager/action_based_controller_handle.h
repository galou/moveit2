/*********************************************************************
 * Software License Agreement (BSD License)
 *
 *  Copyright (c) 2013, Unbounded Robotics Inc.
 *  Copyright (c) 2012, Willow Garage, Inc.
 *  All rights reserved.
 *
 *  Redistribution and use in source and binary forms, with or without
 *  modification, are permitted provided that the following conditions
 *  are met:
 *
 *   * Redistributions of source code must retain the above copyright
 *     notice, this list of conditions and the following disclaimer.
 *   * Redistributions in binary form must reproduce the above
 *     copyright notice, this list of conditions and the following
 *     disclaimer in the documentation and/or other materials provided
 *     with the distribution.
 *   * Neither the name of the Willow Garage nor the names of its
 *     contributors may be used to endorse or promote products derived
 *     from this software without specific prior written permission.
 *
 *  THIS SOFTWARE IS PROVIDED BY THE COPYRIGHT HOLDERS AND CONTRIBUTORS
 *  "AS IS" AND ANY EXPRESS OR IMPLIED WARRANTIES, INCLUDING, BUT NOT
 *  LIMITED TO, THE IMPLIED WARRANTIES OF MERCHANTABILITY AND FITNESS
 *  FOR A PARTICULAR PURPOSE ARE DISCLAIMED. IN NO EVENT SHALL THE
 *  COPYRIGHT OWNER OR CONTRIBUTORS BE LIABLE FOR ANY DIRECT, INDIRECT,
 *  INCIDENTAL, SPECIAL, EXEMPLARY, OR CONSEQUENTIAL DAMAGES (INCLUDING,
 *  BUT NOT LIMITED TO, PROCUREMENT OF SUBSTITUTE GOODS OR SERVICES;
 *  LOSS OF USE, DATA, OR PROFITS; OR BUSINESS INTERRUPTION) HOWEVER
 *  CAUSED AND ON ANY THEORY OF LIABILITY, WHETHER IN CONTRACT, STRICT
 *  LIABILITY, OR TORT (INCLUDING NEGLIGENCE OR OTHERWISE) ARISING IN
 *  ANY WAY OUT OF THE USE OF THIS SOFTWARE, EVEN IF ADVISED OF THE
 *  POSSIBILITY OF SUCH DAMAGE.
 *********************************************************************/

/* Author: Michael Ferguson, Ioan Sucan, E. Gil Jones */

#pragma once

#include <rclcpp/rclcpp.hpp>
#include <rclcpp_action/rclcpp_action.hpp>
#include <moveit/controller_manager/controller_manager.h>
#include <moveit/macros/class_forward.h>
#include <memory>

namespace moveit_simple_controller_manager
{
using namespace std::chrono_literals;
<<<<<<< HEAD

=======
>>>>>>> 3602b676
/*
 * This exist solely to inject addJoint/getJoints into base non-templated class.
 */
class ActionBasedControllerHandleBase : public moveit_controller_manager::MoveItControllerHandle
{
public:
  ActionBasedControllerHandleBase(const std::string& name, const std::string& logger_name)
    : moveit_controller_manager::MoveItControllerHandle(name), LOGGER(rclcpp::get_logger(logger_name))
  {
  }

  virtual void addJoint(const std::string& name) = 0;
  virtual void getJoints(std::vector<std::string>& joints) = 0;
  // TODO(JafarAbdi): Revise parameter lookup
  //  virtual void configure(XmlRpc::XmlRpcValue& /* config */)
  //  {
  //  }

protected:
  const rclcpp::Logger LOGGER;
};

MOVEIT_CLASS_FORWARD(
    ActionBasedControllerHandleBase);  // Defines ActionBasedControllerHandleBasePtr, ConstPtr, WeakPtr... etc

/**
 * @brief Base class for controller handles that interact with a controller through a ROS action server.
 */
template <typename T>
class ActionBasedControllerHandle : public ActionBasedControllerHandleBase
{
public:
  ActionBasedControllerHandle(const rclcpp::Node::SharedPtr& node, const std::string& name, const std::string& ns,
                              const std::string& logger_name)
    : ActionBasedControllerHandleBase(name, logger_name), node_(node), done_(true), namespace_(ns)
  {
    // Creating the action client does not ensure that the action server is actually running. Executing trajectories
    // through the controller handle will fail if the server is not running when an action goal message is sent.
    controller_action_client_ = rclcpp_action::create_client<T>(node, getActionName());
    last_exec_ = moveit_controller_manager::ExecutionStatus::SUCCEEDED;
  }

  /**
   * @brief Cancels trajectory execution by triggering the controller action server's cancellation callback.
   * @return True if cancellation was accepted, false if cancellation failed.
   */
  bool cancelExecution() override
  {
    if (!controller_action_client_)
      return false;
    if (!done_)
    {
      RCLCPP_INFO_STREAM(LOGGER, "Cancelling execution for " << name_);
      auto cancel_result_future = controller_action_client_->async_cancel_goal(current_goal_);

      const auto& result = cancel_result_future.get();
      if (!result)
        RCLCPP_ERROR(LOGGER, "Failed to cancel goal");

      last_exec_ = moveit_controller_manager::ExecutionStatus::PREEMPTED;
      done_ = true;
    }
    return true;
  }

  /**
   * @brief Callback function to call when the result is received from the controller action server.
   * @param wrapped_result
   */
  virtual void
  controllerDoneCallback(const typename rclcpp_action::ClientGoalHandle<T>::WrappedResult& wrapped_result) = 0;

  /**
   * @brief Blocks waiting for the action result to be received.
   * @param timeout Duration to wait for a result before failing. Default value indicates no timeout.
   * @return True if a result was received, false on timeout.
   */
  bool waitForExecution(const rclcpp::Duration& timeout = rclcpp::Duration::from_seconds(-1.0)) override
  {
    auto result_callback_done = std::make_shared<std::promise<bool>>();
    auto result_future = controller_action_client_->async_get_result(
        current_goal_, [this, result_callback_done](const auto& wrapped_result) {
          controllerDoneCallback(wrapped_result);
          result_callback_done->set_value(true);
        });
    if (timeout < std::chrono::nanoseconds(0))
    {
      result_future.wait();
    }
    else
    {
      const bool use_sim_time = node_->get_parameter("use_sim_time").as_bool();
<<<<<<< HEAD
      if (use_sim_time)
      {
        std::future_status status;
        const auto start = node_->now();
        do
        {
          RCLCPP_WARN(LOGGER, "waitForExecution, wait_for");
          status = result_future.wait_for(50ms);
          if ((status == std::future_status::timeout) and ((node_->now() - start) > timeout))
          {
            RCLCPP_WARN(LOGGER, "waitForExecution timed out");
            return false;
          }
        } while (status == std::future_status::timeout);
      }
      else
      {
        std::future_status status = result_future.wait_for(timeout.to_chrono<std::chrono::duration<double>>());
        if (status == std::future_status::timeout)
        {
          RCLCPP_WARN(LOGGER, "waitForExecution timed out");
          return false;
        }
      }
=======
            if (use_sim_time)
            {
              std::future_status status;
              const auto start = node_->now();
              do
              {
                RCLCPP_DEBUG(LOGGER, "waitForExecution, wait_for");
                status = result_future.wait_for(50ms);
                if ((status == std::future_status::timeout) and ((node_->now() - start) > timeout))
                {
                  RCLCPP_WARN(LOGGER, "waitForExecution timed out");
                  return false;
                }
              } while (status == std::future_status::timeout);
            }
            else
            {
              std::future_status status = result_future.wait_for(timeout.to_chrono<std::chrono::duration<double>>());
              if (status == std::future_status::timeout)
              {
                RCLCPP_WARN(LOGGER, "waitForExecution timed out");
                return false;
              }
            }
>>>>>>> 3602b676
    }
    // To accommodate for the delay after the future for the result is ready and the time controllerDoneCallback takes to finish
    result_callback_done->get_future().wait();
    return true;
  }

  moveit_controller_manager::ExecutionStatus getLastExecutionStatus() override
  {
    return last_exec_;
  }

  void addJoint(const std::string& name) override
  {
    joints_.push_back(name);
  }

  void getJoints(std::vector<std::string>& joints) override
  {
    joints = joints_;
  }

protected:
  const rclcpp::Node::SharedPtr node_;
  
  /**
   * @brief A pointer to the node, required to read parameters and get the time.
   */
  const rclcpp::Node::SharedPtr node_;

  /**
   * @brief Check if the controller's action server is ready to receive action goals.
   * @return True if the action server is ready, false if it is not ready or does not exist.
   */
  bool isConnected() const
  {
    return controller_action_client_->action_server_is_ready();
  }

  /**
   * @brief Get the full name of the action using the action namespace and base name.
   * @return The action name.
   */
  std::string getActionName() const
  {
    if (namespace_.empty())
      return name_;
    else
      return name_ + "/" + namespace_;
  }

  /**
   * @brief Indicate that the controller handle is done executing the trajectory and set the controller manager handle's
   * ExecutionStatus based on the received action ResultCode.
   * @param rclcpp_action::ResultCode to convert to moveit_controller_manager::ExecutionStatus.
   */
  void finishControllerExecution(const rclcpp_action::ResultCode& state)
  {
    RCLCPP_DEBUG_STREAM(LOGGER, "Controller " << name_ << " is done with state " << static_cast<int>(state));
    if (state == rclcpp_action::ResultCode::SUCCEEDED)
      last_exec_ = moveit_controller_manager::ExecutionStatus::SUCCEEDED;
    else if (state == rclcpp_action::ResultCode::ABORTED)
      last_exec_ = moveit_controller_manager::ExecutionStatus::ABORTED;
    else if (state == rclcpp_action::ResultCode::CANCELED)
      last_exec_ = moveit_controller_manager::ExecutionStatus::PREEMPTED;
    else if (state == rclcpp_action::ResultCode::UNKNOWN)
      last_exec_ = moveit_controller_manager::ExecutionStatus::UNKNOWN;
    else
      last_exec_ = moveit_controller_manager::ExecutionStatus::FAILED;
    done_ = true;
  }

  /**
   * @brief Status after last trajectory execution.
   */
  moveit_controller_manager::ExecutionStatus last_exec_;

  /**
   * @brief Indicates whether the controller handle is done executing its current trajectory.
   */
  bool done_;

  /**
   * @brief The controller namespace. The controller action server's topics will map to name/ns/goal, name/ns/result, etc.
   */
  std::string namespace_;

  /**
   * @brief The joints controlled by this controller.
   */
  std::vector<std::string> joints_;

  /**
   * @brief Action client to send trajectories to the controller's action server.
   */
  typename rclcpp_action::Client<T>::SharedPtr controller_action_client_;

  /**
   * @brief Current goal that has been sent to the action server.
   */
  typename rclcpp_action::ClientGoalHandle<T>::SharedPtr current_goal_;
};

}  // namespace moveit_simple_controller_manager<|MERGE_RESOLUTION|>--- conflicted
+++ resolved
@@ -46,10 +46,7 @@
 namespace moveit_simple_controller_manager
 {
 using namespace std::chrono_literals;
-<<<<<<< HEAD
-
-=======
->>>>>>> 3602b676
+
 /*
  * This exist solely to inject addJoint/getJoints into base non-templated class.
  */
@@ -142,14 +139,13 @@
     else
     {
       const bool use_sim_time = node_->get_parameter("use_sim_time").as_bool();
-<<<<<<< HEAD
       if (use_sim_time)
       {
         std::future_status status;
         const auto start = node_->now();
         do
         {
-          RCLCPP_WARN(LOGGER, "waitForExecution, wait_for");
+          RCLCPP_DEBUG(LOGGER, "waitForExecution, wait_for");
           status = result_future.wait_for(50ms);
           if ((status == std::future_status::timeout) and ((node_->now() - start) > timeout))
           {
@@ -167,32 +163,6 @@
           return false;
         }
       }
-=======
-            if (use_sim_time)
-            {
-              std::future_status status;
-              const auto start = node_->now();
-              do
-              {
-                RCLCPP_DEBUG(LOGGER, "waitForExecution, wait_for");
-                status = result_future.wait_for(50ms);
-                if ((status == std::future_status::timeout) and ((node_->now() - start) > timeout))
-                {
-                  RCLCPP_WARN(LOGGER, "waitForExecution timed out");
-                  return false;
-                }
-              } while (status == std::future_status::timeout);
-            }
-            else
-            {
-              std::future_status status = result_future.wait_for(timeout.to_chrono<std::chrono::duration<double>>());
-              if (status == std::future_status::timeout)
-              {
-                RCLCPP_WARN(LOGGER, "waitForExecution timed out");
-                return false;
-              }
-            }
->>>>>>> 3602b676
     }
     // To accommodate for the delay after the future for the result is ready and the time controllerDoneCallback takes to finish
     result_callback_done->get_future().wait();
@@ -215,8 +185,6 @@
   }
 
 protected:
-  const rclcpp::Node::SharedPtr node_;
-  
   /**
    * @brief A pointer to the node, required to read parameters and get the time.
    */
