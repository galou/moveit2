--- conflicted
+++ resolved
@@ -333,15 +333,9 @@
   // Print a warning to the user if both are stale
   if (twist_command_is_stale_ && joint_command_is_stale_)
   {
-<<<<<<< HEAD
     rclcpp::Clock& clock = *node_->get_clock();
     RCLCPP_WARN_STREAM_THROTTLE(LOGGER, clock, ROS_LOG_THROTTLE_PERIOD,
                                 "Stale command. Try a larger 'incoming_command_timeout' parameter?");
-=======
-    ROS_WARN_STREAM_THROTTLE_NAMED(10, LOGNAME,
-                                   "Stale command. "
-                                   "Try a larger 'incoming_command_timeout' parameter?");
->>>>>>> 7ad2bc7b
   }
 
   // If we should halt
@@ -568,14 +562,9 @@
 
 // Spam several redundant points into the trajectory. The first few may be skipped if the
 // time stamp is in the past when it reaches the client. Needed for gazebo simulation.
-<<<<<<< HEAD
 // Start from 2 because the first point's timestamp is already 1*parameters_->publish_period
 void ServoCalcs::insertRedundantPointsIntoTrajectory(trajectory_msgs::msg::JointTrajectory& joint_trajectory,
                                                      int count) const
-=======
-// Start from 2 because the first point's timestamp is already 1*parameters_.publish_period
-void ServoCalcs::insertRedundantPointsIntoTrajectory(trajectory_msgs::JointTrajectory& joint_trajectory, int count) const
->>>>>>> 7ad2bc7b
 {
   if (count < 2)
     return;
@@ -672,14 +661,9 @@
     if ((ini_condition > parameters_->lower_singularity_threshold) &&
         (ini_condition < parameters_->hard_stop_singularity_threshold))
     {
-<<<<<<< HEAD
-      velocity_scale = 1. -
-                       (ini_condition - parameters_->lower_singularity_threshold) /
-                           (parameters_->hard_stop_singularity_threshold - parameters_->lower_singularity_threshold);
-=======
-      velocity_scale = 1. - (ini_condition - parameters_.lower_singularity_threshold) /
-                                (parameters_.hard_stop_singularity_threshold - parameters_.lower_singularity_threshold);
->>>>>>> 7ad2bc7b
+      velocity_scale =
+          1. - (ini_condition - parameters_->lower_singularity_threshold) /
+                   (parameters_->hard_stop_singularity_threshold - parameters_->lower_singularity_threshold);
       status_ = StatusCode::DECELERATE_FOR_SINGULARITY;
       rclcpp::Clock& clock = *node_->get_clock();
       RCLCPP_WARN_STREAM_THROTTLE(LOGGER, clock, ROS_LOG_THROTTLE_PERIOD, SERVO_STATUS_CODE_MAP.at(status_));
@@ -804,17 +788,10 @@
             (kinematic_state_->getJointVelocities(joint)[0] > 0 &&
              (joint_angle > (limits[0].max_position - parameters_->joint_limit_margin))))
         {
-<<<<<<< HEAD
           rclcpp::Clock& clock = *node_->get_clock();
           RCLCPP_WARN_STREAM_THROTTLE(LOGGER, clock, ROS_LOG_THROTTLE_PERIOD,
-                                      node_->get_name() << " " << joint->getName()
-                                                        << " close to a position limit. Halting.");
-=======
-          ROS_WARN_STREAM_THROTTLE_NAMED(ROS_LOG_THROTTLE_PERIOD, LOGNAME,
-                                         ros::this_node::getName() << " " << joint->getName()
-                                                                   << " close to a "
-                                                                      " position limit. Halting.");
->>>>>>> 7ad2bc7b
+                                      node_->get_name()
+                                          << " " << joint->getName() << " close to a position limit. Halting.");
           halting = true;
         }
       }
@@ -866,14 +843,9 @@
     }
     catch (const std::out_of_range& e)
     {
-<<<<<<< HEAD
       rclcpp::Clock& clock = *node_->get_clock();
-      RCLCPP_DEBUG_STREAM_THROTTLE(LOGGER, clock, ROS_LOG_THROTTLE_PERIOD, "Ignoring joint "
-                                                                               << incoming_joint_state_->name[m]);
-=======
-      ROS_DEBUG_STREAM_THROTTLE_NAMED(ROS_LOG_THROTTLE_PERIOD, LOGNAME,
-                                      "Ignoring joint " << latest_joint_state->name[m]);
->>>>>>> 7ad2bc7b
+      RCLCPP_DEBUG_STREAM_THROTTLE(LOGGER, clock, ROS_LOG_THROTTLE_PERIOD,
+                                   "Ignoring joint " << incoming_joint_state_->name[m]);
       continue;
     }
 
@@ -1036,8 +1008,8 @@
     catch (const std::out_of_range& e)
     {
       rclcpp::Clock& clock = *node_->get_clock();
-      RCLCPP_WARN_STREAM_THROTTLE(LOGGER, clock, ROS_LOG_THROTTLE_PERIOD, "Ignoring joint "
-                                                                              << internal_joint_state_.name[m]);
+      RCLCPP_WARN_STREAM_THROTTLE(LOGGER, clock, ROS_LOG_THROTTLE_PERIOD,
+                                  "Ignoring joint " << internal_joint_state_.name[m]);
       continue;
     }
     // Apply user-defined scaling if inputs are unitless [-1:1]
@@ -1048,20 +1020,9 @@
       result[c] = command.velocities[m] * parameters_->publish_period;
     else
     {
-<<<<<<< HEAD
       rclcpp::Clock& clock = *node_->get_clock();
       RCLCPP_ERROR_STREAM_THROTTLE(LOGGER, clock, ROS_LOG_THROTTLE_PERIOD,
                                    "Unexpected command_in_type, check yaml file.");
-=======
-      output.position[i] += increments[i];
-    }
-    catch (const std::out_of_range& e)
-    {
-      ROS_ERROR_STREAM_THROTTLE_NAMED(ROS_LOG_THROTTLE_PERIOD, LOGNAME,
-                                      ros::this_node::getName() << " Lengths of output and "
-                                                                   "increments do not match.");
-      return false;
->>>>>>> 7ad2bc7b
     }
   }
 
