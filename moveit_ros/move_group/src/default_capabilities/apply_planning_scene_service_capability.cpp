--- conflicted
+++ resolved
@@ -49,13 +49,8 @@
                                                 &ApplyPlanningSceneService::applyScene, this);
 }
 
-<<<<<<< HEAD
-bool move_group::ApplyPlanningSceneService::applyScene(moveit_msgs::srv::ApplyPlanningScene::Request& req,
-                                                       moveit_msgs::srv::ApplyPlanningScene::Response& res)
-=======
-bool ApplyPlanningSceneService::applyScene(moveit_msgs::ApplyPlanningScene::Request& req,
-                                           moveit_msgs::ApplyPlanningScene::Response& res)
->>>>>>> 1a308e47
+bool ApplyPlanningSceneService::applyScene(moveit_msgs::srv::ApplyPlanningScene::Request& req,
+                                           moveit_msgs::srv::ApplyPlanningScene::Response& res)
 {
   if (!context_->planning_scene_monitor_)
   {
