
/*********************************************************************
 * Software License Agreement (BSD License)
 *
 *  Copyright (c) 2012-2013, Willow Garage, Inc.
 *  Copyright (c) 2013, Ioan A. Sucan
 *  All rights reserved.
 *
 *  Redistribution and use in source and binary forms, with or without
 *  modification, are permitted provided that the following conditions
 *  are met:
 *
 *   * Redistributions of source code must retain the above copyright
 *     notice, this list of conditions and the following disclaimer.
 *   * Redistributions in binary form must reproduce the above
 *     copyright notice, this list of conditions and the following
 *     disclaimer in the documentation and/or other materials provided
 *     with the distribution.
 *   * Neither the name of Willow Garage nor the names of its
 *     contributors may be used to endorse or promote products derived
 *     from this software without specific prior written permission.
 *
 *  THIS SOFTWARE IS PROVIDED BY THE COPYRIGHT HOLDERS AND CONTRIBUTORS
 *  "AS IS" AND ANY EXPRESS OR IMPLIED WARRANTIES, INCLUDING, BUT NOT
 *  LIMITED TO, THE IMPLIED WARRANTIES OF MERCHANTABILITY AND FITNESS
 *  FOR A PARTICULAR PURPOSE ARE DISCLAIMED. IN NO EVENT SHALL THE
 *  COPYRIGHT OWNER OR CONTRIBUTORS BE LIABLE FOR ANY DIRECT, INDIRECT,
 *  INCIDENTAL, SPECIAL, EXEMPLARY, OR CONSEQUENTIAL DAMAGES (INCLUDING,
 *  BUT NOT LIMITED TO, PROCUREMENT OF SUBSTITUTE GOODS OR SERVICES;
 *  LOSS OF USE, DATA, OR PROFITS; OR BUSINESS INTERRUPTION) HOWEVER
 *  CAUSED AND ON ANY THEORY OF LIABILITY, WHETHER IN CONTRACT, STRICT
 *  LIABILITY, OR TORT (INCLUDING NEGLIGENCE OR OTHERWISE) ARISING IN
 *  ANY WAY OUT OF THE USE OF THIS SOFTWARE, EVEN IF ADVISED OF THE
 *  POSSIBILITY OF SUCH DAMAGE.
 *********************************************************************/

/* Author: Ioan Sucan, Adam Leeper */

#include <moveit/robot_interaction/interaction_handler.h>
#include <moveit/robot_interaction/robot_interaction.h>
#include <moveit/robot_interaction/interactive_marker_helpers.h>
#include <moveit/robot_interaction/kinematic_options_map.h>
#include <moveit/transforms/transforms.h>
#include <interactive_markers/interactive_marker_server.hpp>
#include <interactive_markers/menu_handler.hpp>
#include <tf2/LinearMath/Transform.h>
#if __has_include(<tf2_eigen/tf2_eigen.hpp>)
#include <tf2_eigen/tf2_eigen.hpp>
#else
#include <tf2_eigen/tf2_eigen.h>
#endif
#if __has_include(<tf2_geometry_msgs/tf2_geometry_msgs.hpp>)
#include <tf2_geometry_msgs/tf2_geometry_msgs.hpp>
#else
#include <tf2_geometry_msgs/tf2_geometry_msgs.h>
#endif
#include <boost/lexical_cast.hpp>
#include <boost/math/constants/constants.hpp>
#include <algorithm>

#include <Eigen/Core>
#include <Eigen/Geometry>

namespace robot_interaction
{
static const rclcpp::Logger LOGGER = rclcpp::get_logger("moveit_ros_robot_interaction.interaction_handler");

InteractionHandler::InteractionHandler(const RobotInteractionPtr& robot_interaction, const std::string& name,
                                       const moveit::core::RobotState& initial_robot_state,
                                       const std::shared_ptr<tf2_ros::Buffer>& tf_buffer)
  : LockedRobotState(initial_robot_state)
  , name_(fixName(name))
  , planning_frame_(robot_interaction->getRobotModel()->getModelFrame())
  , tf_buffer_(tf_buffer)
  , kinematic_options_map_(robot_interaction->getKinematicOptionsMap())
  , display_meshes_(true)
  , display_controls_(true)
{
}

InteractionHandler::InteractionHandler(const RobotInteractionPtr& robot_interaction, const std::string& name,
                                       const std::shared_ptr<tf2_ros::Buffer>& tf_buffer)
  : LockedRobotState(robot_interaction->getRobotModel())
  , name_(fixName(name))
  , planning_frame_(robot_interaction->getRobotModel()->getModelFrame())
  , tf_buffer_(tf_buffer)
  , kinematic_options_map_(robot_interaction->getKinematicOptionsMap())
  , display_meshes_(true)
  , display_controls_(true)
{
}

std::string InteractionHandler::fixName(std::string name)
{
  std::replace(name.begin(), name.end(), '_', '-');  // we use _ as a special char in marker name
  return name;
}

void InteractionHandler::setPoseOffset(const EndEffectorInteraction& eef, const geometry_msgs::msg::Pose& m)
{
  boost::mutex::scoped_lock slock(offset_map_lock_);
  offset_map_[eef.eef_group] = m;
}

void InteractionHandler::setPoseOffset(const JointInteraction& vj, const geometry_msgs::msg::Pose& m)
{
  boost::mutex::scoped_lock slock(offset_map_lock_);
  offset_map_[vj.joint_name] = m;
}

void InteractionHandler::clearPoseOffset(const EndEffectorInteraction& eef)
{
  boost::mutex::scoped_lock slock(offset_map_lock_);
  offset_map_.erase(eef.eef_group);
}

void InteractionHandler::clearPoseOffset(const JointInteraction& vj)
{
  boost::mutex::scoped_lock slock(offset_map_lock_);
  offset_map_.erase(vj.joint_name);
}

void InteractionHandler::clearPoseOffsets()
{
  boost::mutex::scoped_lock slock(offset_map_lock_);
  offset_map_.clear();
}

bool InteractionHandler::getPoseOffset(const EndEffectorInteraction& eef, geometry_msgs::msg::Pose& m)
{
  boost::mutex::scoped_lock slock(offset_map_lock_);
  std::map<std::string, geometry_msgs::msg::Pose>::iterator it = offset_map_.find(eef.eef_group);
  if (it != offset_map_.end())
  {
    m = it->second;
    return true;
  }
  return false;
}

bool InteractionHandler::getPoseOffset(const JointInteraction& vj, geometry_msgs::msg::Pose& m)
{
  boost::mutex::scoped_lock slock(offset_map_lock_);
  std::map<std::string, geometry_msgs::msg::Pose>::iterator it = offset_map_.find(vj.joint_name);
  if (it != offset_map_.end())
  {
    m = it->second;
    return true;
  }
  return false;
}

bool InteractionHandler::getLastEndEffectorMarkerPose(const EndEffectorInteraction& eef,
                                                      geometry_msgs::msg::PoseStamped& ps)
{
  boost::mutex::scoped_lock slock(pose_map_lock_);
  std::map<std::string, geometry_msgs::msg::PoseStamped>::iterator it = pose_map_.find(eef.eef_group);
  if (it != pose_map_.end())
  {
    ps = it->second;
    return true;
  }
  return false;
}

bool InteractionHandler::getLastJointMarkerPose(const JointInteraction& vj, geometry_msgs::msg::PoseStamped& ps)
{
  boost::mutex::scoped_lock slock(pose_map_lock_);
  std::map<std::string, geometry_msgs::msg::PoseStamped>::iterator it = pose_map_.find(vj.joint_name);
  if (it != pose_map_.end())
  {
    ps = it->second;
    return true;
  }
  return false;
}

void InteractionHandler::clearLastEndEffectorMarkerPose(const EndEffectorInteraction& eef)
{
  boost::mutex::scoped_lock slock(pose_map_lock_);
  pose_map_.erase(eef.eef_group);
}

void InteractionHandler::clearLastJointMarkerPose(const JointInteraction& vj)
{
  boost::mutex::scoped_lock slock(pose_map_lock_);
  pose_map_.erase(vj.joint_name);
}

void InteractionHandler::clearLastMarkerPoses()
{
  boost::mutex::scoped_lock slock(pose_map_lock_);
  pose_map_.clear();
}

void InteractionHandler::setMenuHandler(const std::shared_ptr<interactive_markers::MenuHandler>& mh)
{
  boost::mutex::scoped_lock lock(state_lock_);
  menu_handler_ = mh;
}

const std::shared_ptr<interactive_markers::MenuHandler>& InteractionHandler::getMenuHandler()
{
  boost::mutex::scoped_lock lock(state_lock_);
  return menu_handler_;
}

void InteractionHandler::clearMenuHandler()
{
  boost::mutex::scoped_lock lock(state_lock_);
  menu_handler_.reset();
}

void InteractionHandler::handleGeneric(
    const GenericInteraction& g, const visualization_msgs::msg::InteractiveMarkerFeedback::ConstSharedPtr& feedback)
{
  if (g.process_feedback)
  {
    StateChangeCallbackFn callback;
    // modify the RobotState in-place with the state_lock_ held.
    LockedRobotState::modifyState(
<<<<<<< HEAD
        boost::bind(&InteractionHandler::updateStateGeneric, this, boost::placeholders::_1, &g, &feedback, &callback));
=======
        std::bind(&InteractionHandler::updateStateGeneric, this, std::placeholders::_1, &g, &feedback, &callback));
>>>>>>> ab42a1d7

    // This calls update_callback_ to notify client that state changed.
    if (callback)
      callback(this);
  }
}

void InteractionHandler::handleEndEffector(
    const EndEffectorInteraction& eef,
    const visualization_msgs::msg::InteractiveMarkerFeedback::ConstSharedPtr& feedback)
{
  if (feedback->event_type != visualization_msgs::msg::InteractiveMarkerFeedback::POSE_UPDATE)
    return;

  geometry_msgs::msg::PoseStamped tpose;
  geometry_msgs::msg::Pose offset;
  if (!getPoseOffset(eef, offset))
    offset.orientation.w = 1;
  if (transformFeedbackPose(feedback, offset, tpose))
  {
    pose_map_lock_.lock();
    pose_map_[eef.eef_group] = tpose;
    pose_map_lock_.unlock();
  }
  else
    return;

  StateChangeCallbackFn callback;

  // modify the RobotState in-place with state_lock_ held.
  // This locks state_lock_ before calling updateState()
<<<<<<< HEAD
  LockedRobotState::modifyState(boost::bind(&InteractionHandler::updateStateEndEffector, this, boost::placeholders::_1,
                                            &eef, &tpose.pose, &callback));
=======
  LockedRobotState::modifyState(std::bind(&InteractionHandler::updateStateEndEffector, this, std::placeholders::_1,
                                          &eef, &tpose.pose, &callback));
>>>>>>> ab42a1d7

  // This calls update_callback_ to notify client that state changed.
  if (callback)
    callback(this);
}

void InteractionHandler::handleJoint(const JointInteraction& vj,
                                     const visualization_msgs::msg::InteractiveMarkerFeedback::ConstSharedPtr& feedback)
{
  if (feedback->event_type != visualization_msgs::msg::InteractiveMarkerFeedback::POSE_UPDATE)
    return;

  geometry_msgs::msg::PoseStamped tpose;
  geometry_msgs::msg::Pose offset;
  if (!getPoseOffset(vj, offset))
    offset.orientation.w = 1;
  if (transformFeedbackPose(feedback, offset, tpose))
  {
    pose_map_lock_.lock();
    pose_map_[vj.joint_name] = tpose;
    pose_map_lock_.unlock();
  }
  else
    return;

  StateChangeCallbackFn callback;

  // modify the RobotState in-place with state_lock_ held.
  // This locks state_lock_ before calling updateState()
  LockedRobotState::modifyState(
<<<<<<< HEAD
      boost::bind(&InteractionHandler::updateStateJoint, this, boost::placeholders::_1, &vj, &tpose.pose, &callback));
=======
      std::bind(&InteractionHandler::updateStateJoint, this, std::placeholders::_1, &vj, &tpose.pose, &callback));
>>>>>>> ab42a1d7

  // This calls update_callback_ to notify client that state changed.
  if (callback)
    callback(this);
}

// MUST hold state_lock_ when calling this!
void InteractionHandler::updateStateGeneric(
    moveit::core::RobotState* state, const GenericInteraction* g,
    const visualization_msgs::msg::InteractiveMarkerFeedback::ConstSharedPtr* feedback, StateChangeCallbackFn* callback)
{
  bool ok = g->process_feedback(*state, *feedback);
  bool error_state_changed = setErrorState(g->marker_name_suffix, !ok);
  if (update_callback_)
<<<<<<< HEAD
    *callback = boost::bind(update_callback_, boost::placeholders::_1, error_state_changed);
=======
    *callback = std::bind(update_callback_, std::placeholders::_1, error_state_changed);
>>>>>>> ab42a1d7
}

// MUST hold state_lock_ when calling this!
void InteractionHandler::updateStateEndEffector(moveit::core::RobotState* state, const EndEffectorInteraction* eef,
                                                const geometry_msgs::msg::Pose* pose, StateChangeCallbackFn* callback)
{
  // This is called with state_lock_ held, so no additional locking needed to
  // access kinematic_options_map_.
  KinematicOptions kinematic_options = kinematic_options_map_->getOptions(eef->parent_group);

  bool ok = kinematic_options.setStateFromIK(*state, eef->parent_group, eef->parent_link, *pose);
  bool error_state_changed = setErrorState(eef->parent_group, !ok);
  if (update_callback_)
<<<<<<< HEAD
    *callback = boost::bind(update_callback_, boost::placeholders::_1, error_state_changed);
=======
    *callback = std::bind(update_callback_, std::placeholders::_1, error_state_changed);
>>>>>>> ab42a1d7
}

// MUST hold state_lock_ when calling this!
void InteractionHandler::updateStateJoint(moveit::core::RobotState* state, const JointInteraction* vj,
                                          const geometry_msgs::msg::Pose* feedback_pose,
                                          StateChangeCallbackFn* callback)
{
  Eigen::Isometry3d pose;
  tf2::fromMsg(*feedback_pose, pose);

  if (!vj->parent_frame.empty() && !moveit::core::Transforms::sameFrame(vj->parent_frame, planning_frame_))
    pose = state->getGlobalLinkTransform(vj->parent_frame).inverse() * pose;

  state->setJointPositions(vj->joint_name, pose);
  state->update();

  if (update_callback_)
<<<<<<< HEAD
    *callback = boost::bind(update_callback_, boost::placeholders::_1, false);
=======
    *callback = std::bind(update_callback_, std::placeholders::_1, false);
>>>>>>> ab42a1d7
}

bool InteractionHandler::inError(const EndEffectorInteraction& eef) const
{
  return getErrorState(eef.parent_group);
}

bool InteractionHandler::inError(const GenericInteraction& g) const
{
  return getErrorState(g.marker_name_suffix);
}

bool InteractionHandler::inError(const JointInteraction& /*unused*/) const
{
  return false;
}

void InteractionHandler::clearError()
{
  boost::mutex::scoped_lock lock(state_lock_);
  error_state_.clear();
}

// return true if the state changed.
// MUST hold state_lock_ when calling this!
bool InteractionHandler::setErrorState(const std::string& name, bool new_error_state)
{
  bool old_error_state = error_state_.find(name) != error_state_.end();

  if (new_error_state == old_error_state)
    return false;

  if (new_error_state)
    error_state_.insert(name);
  else
    error_state_.erase(name);

  return true;
}

bool InteractionHandler::getErrorState(const std::string& name) const
{
  boost::mutex::scoped_lock lock(state_lock_);
  return error_state_.find(name) != error_state_.end();
}

bool InteractionHandler::transformFeedbackPose(
    const visualization_msgs::msg::InteractiveMarkerFeedback::ConstSharedPtr& feedback,
    const geometry_msgs::msg::Pose& offset, geometry_msgs::msg::PoseStamped& tpose)
{
  tpose.header = feedback->header;
  tpose.pose = feedback->pose;
  if (feedback->header.frame_id != planning_frame_)
  {
    if (tf_buffer_)
      try
      {
        geometry_msgs::msg::PoseStamped spose(tpose);
        // Express feedback (marker) pose in planning frame
        tf_buffer_->transform(tpose, spose, planning_frame_);
        // Apply inverse of offset to bring feedback pose back into the end-effector support link frame
        tf2::Transform tf_offset, tf_tpose;
        tf2::fromMsg(offset, tf_offset);
        tf2::fromMsg(spose.pose, tf_tpose);
        tf2::toMsg(tf_tpose * tf_offset.inverse(), tpose.pose);
      }
      catch (tf2::TransformException& e)
      {
        RCLCPP_ERROR(LOGGER, "Error transforming from frame '%s' to frame '%s'", tpose.header.frame_id.c_str(),
                     planning_frame_.c_str());
        return false;
      }
    else
    {
      RCLCPP_ERROR(LOGGER, "Cannot transform from frame '%s' to frame '%s' (no TF instance provided)",
                   tpose.header.frame_id.c_str(), planning_frame_.c_str());
      return false;
    }
  }
  return true;
}

void InteractionHandler::setUpdateCallback(const InteractionHandlerCallbackFn& callback)
{
  boost::mutex::scoped_lock lock(state_lock_);
  update_callback_ = callback;
}

const InteractionHandlerCallbackFn& InteractionHandler::getUpdateCallback() const
{
  boost::mutex::scoped_lock lock(state_lock_);
  return update_callback_;
}

void InteractionHandler::setMeshesVisible(bool visible)
{
  boost::mutex::scoped_lock lock(state_lock_);
  display_meshes_ = visible;
}

bool InteractionHandler::getMeshesVisible() const
{
  boost::mutex::scoped_lock lock(state_lock_);
  return display_meshes_;
}

void InteractionHandler::setControlsVisible(bool visible)
{
  boost::mutex::scoped_lock lock(state_lock_);
  display_controls_ = visible;
}

bool InteractionHandler::getControlsVisible() const
{
  boost::mutex::scoped_lock lock(state_lock_);
  return display_controls_;
}
}  // namespace robot_interaction<|MERGE_RESOLUTION|>--- conflicted
+++ resolved
@@ -219,11 +219,7 @@
     StateChangeCallbackFn callback;
     // modify the RobotState in-place with the state_lock_ held.
     LockedRobotState::modifyState(
-<<<<<<< HEAD
-        boost::bind(&InteractionHandler::updateStateGeneric, this, boost::placeholders::_1, &g, &feedback, &callback));
-=======
         std::bind(&InteractionHandler::updateStateGeneric, this, std::placeholders::_1, &g, &feedback, &callback));
->>>>>>> ab42a1d7
 
     // This calls update_callback_ to notify client that state changed.
     if (callback)
@@ -255,13 +251,8 @@
 
   // modify the RobotState in-place with state_lock_ held.
   // This locks state_lock_ before calling updateState()
-<<<<<<< HEAD
-  LockedRobotState::modifyState(boost::bind(&InteractionHandler::updateStateEndEffector, this, boost::placeholders::_1,
-                                            &eef, &tpose.pose, &callback));
-=======
   LockedRobotState::modifyState(std::bind(&InteractionHandler::updateStateEndEffector, this, std::placeholders::_1,
                                           &eef, &tpose.pose, &callback));
->>>>>>> ab42a1d7
 
   // This calls update_callback_ to notify client that state changed.
   if (callback)
@@ -292,11 +283,7 @@
   // modify the RobotState in-place with state_lock_ held.
   // This locks state_lock_ before calling updateState()
   LockedRobotState::modifyState(
-<<<<<<< HEAD
-      boost::bind(&InteractionHandler::updateStateJoint, this, boost::placeholders::_1, &vj, &tpose.pose, &callback));
-=======
       std::bind(&InteractionHandler::updateStateJoint, this, std::placeholders::_1, &vj, &tpose.pose, &callback));
->>>>>>> ab42a1d7
 
   // This calls update_callback_ to notify client that state changed.
   if (callback)
@@ -311,11 +298,7 @@
   bool ok = g->process_feedback(*state, *feedback);
   bool error_state_changed = setErrorState(g->marker_name_suffix, !ok);
   if (update_callback_)
-<<<<<<< HEAD
-    *callback = boost::bind(update_callback_, boost::placeholders::_1, error_state_changed);
-=======
     *callback = std::bind(update_callback_, std::placeholders::_1, error_state_changed);
->>>>>>> ab42a1d7
 }
 
 // MUST hold state_lock_ when calling this!
@@ -329,11 +312,7 @@
   bool ok = kinematic_options.setStateFromIK(*state, eef->parent_group, eef->parent_link, *pose);
   bool error_state_changed = setErrorState(eef->parent_group, !ok);
   if (update_callback_)
-<<<<<<< HEAD
-    *callback = boost::bind(update_callback_, boost::placeholders::_1, error_state_changed);
-=======
     *callback = std::bind(update_callback_, std::placeholders::_1, error_state_changed);
->>>>>>> ab42a1d7
 }
 
 // MUST hold state_lock_ when calling this!
@@ -351,11 +330,7 @@
   state->update();
 
   if (update_callback_)
-<<<<<<< HEAD
-    *callback = boost::bind(update_callback_, boost::placeholders::_1, false);
-=======
     *callback = std::bind(update_callback_, std::placeholders::_1, false);
->>>>>>> ab42a1d7
 }
 
 bool InteractionHandler::inError(const EndEffectorInteraction& eef) const
