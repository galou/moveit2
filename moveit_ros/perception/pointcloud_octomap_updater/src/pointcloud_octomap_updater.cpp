/*********************************************************************
 * Software License Agreement (BSD License)
 *
 *  Copyright (c) 2011, Willow Garage, Inc.
 *  All rights reserved.
 *
 *  Redistribution and use in source and binary forms, with or without
 *  modification, are permitted provided that the following conditions
 *  are met:
 *
 *   * Redistributions of source code must retain the above copyright
 *     notice, this list of conditions and the following disclaimer.
 *   * Redistributions in binary form must reproduce the above
 *     copyright notice, this list of conditions and the following
 *     disclaimer in the documentation and/or other materials provided
 *     with the distribution.
 *   * Neither the name of Willow Garage nor the names of its
 *     contributors may be used to endorse or promote products derived
 *     from this software without specific prior written permission.
 *
 *  THIS SOFTWARE IS PROVIDED BY THE COPYRIGHT HOLDERS AND CONTRIBUTORS
 *  "AS IS" AND ANY EXPRESS OR IMPLIED WARRANTIES, INCLUDING, BUT NOT
 *  LIMITED TO, THE IMPLIED WARRANTIES OF MERCHANTABILITY AND FITNESS
 *  FOR A PARTICULAR PURPOSE ARE DISCLAIMED. IN NO EVENT SHALL THE
 *  COPYRIGHT OWNER OR CONTRIBUTORS BE LIABLE FOR ANY DIRECT, INDIRECT,
 *  INCIDENTAL, SPECIAL, EXEMPLARY, OR CONSEQUENTIAL DAMAGES (INCLUDING,
 *  BUT NOT LIMITED TO, PROCUREMENT OF SUBSTITUTE GOODS OR SERVICES;
 *  LOSS OF USE, DATA, OR PROFITS; OR BUSINESS INTERRUPTION) HOWEVER
 *  CAUSED AND ON ANY THEORY OF LIABILITY, WHETHER IN CONTRACT, STRICT
 *  LIABILITY, OR TORT (INCLUDING NEGLIGENCE OR OTHERWISE) ARISING IN
 *  ANY WAY OUT OF THE USE OF THIS SOFTWARE, EVEN IF ADVISED OF THE
 *  POSSIBILITY OF SUCH DAMAGE.
 *********************************************************************/

/* Author: Jon Binney, Ioan Sucan */

#include <cmath>
#include <moveit/pointcloud_octomap_updater/pointcloud_octomap_updater.h>
#include <moveit/occupancy_map_monitor/occupancy_map_monitor.h>
#include <tf2_geometry_msgs/tf2_geometry_msgs.h>
#include <tf2/LinearMath/Vector3.h>
#include <tf2/LinearMath/Transform.h>
#include <sensor_msgs/point_cloud2_iterator.hpp>
#include <tf2_ros/create_timer_interface.h>
#include <tf2_ros/create_timer_ros.h>

#include <memory>

namespace occupancy_map_monitor
{
static const rclcpp::Logger LOGGER = rclcpp::get_logger("moveit.ros.perception.pointcloud_octomap_updater");
PointCloudOctomapUpdater::PointCloudOctomapUpdater()
  : OccupancyMapUpdater("PointCloudUpdater")
  , scale_(1.0)
  , padding_(0.0)
  , max_range_(std::numeric_limits<double>::infinity())
  , point_subsample_(1)
  , max_update_rate_(0)
  , point_cloud_subscriber_(nullptr)
  , point_cloud_filter_(nullptr)
{
}

PointCloudOctomapUpdater::~PointCloudOctomapUpdater()
{
  stopHelper();
}

bool PointCloudOctomapUpdater::setParams(const std::string& name_space)
{
  return node_->get_parameter(name_space + ".point_cloud_topic", point_cloud_topic_) &&
         node_->get_parameter(name_space + ".max_range", max_range_) &&
         node_->get_parameter(name_space + ".padding_offset", padding_) &&
         node_->get_parameter(name_space + ".padding_scale", scale_) &&
         node_->get_parameter(name_space + ".point_subsample", point_subsample_) &&
         node_->get_parameter(name_space + ".max_update_rate", max_update_rate_) &&
         node_->get_parameter(name_space + ".filtered_cloud_topic", filtered_cloud_topic_);
}

bool PointCloudOctomapUpdater::initialize(const rclcpp::Node::SharedPtr& node)
{
  node_ = node;
  tf_buffer_.reset(new tf2_ros::Buffer(node_->get_clock()));
  auto create_timer_interface =
      std::make_shared<tf2_ros::CreateTimerROS>(node->get_node_base_interface(), node->get_node_timers_interface());
  tf_buffer_->setCreateTimerInterface(create_timer_interface);
  tf_listener_.reset(new tf2_ros::TransformListener(*tf_buffer_));
  shape_mask_.reset(new point_containment_filter::ShapeMask());
  shape_mask_->setTransformCallback(boost::bind(&PointCloudOctomapUpdater::getShapeTransform, this, _1, _2));
  last_update_time_ = node_->now();
  return true;
}

void PointCloudOctomapUpdater::start()
{
  if (!filtered_cloud_topic_.empty())
    filtered_cloud_publisher_ = node_->create_publisher<sensor_msgs::msg::PointCloud2>(filtered_cloud_topic_, 10);

  if (point_cloud_subscriber_)
    return;
  /* subscribe to point cloud topic using tf filter*/
  point_cloud_subscriber_ = new message_filters::Subscriber<sensor_msgs::msg::PointCloud2>(node_, point_cloud_topic_);
  if (tf_listener_ && tf_buffer_ && !monitor_->getMapFrame().empty())
  {
    point_cloud_filter_ = new tf2_ros::MessageFilter<sensor_msgs::msg::PointCloud2>(
        *point_cloud_subscriber_, *tf_buffer_, monitor_->getMapFrame(), 5, node_);
    point_cloud_filter_->registerCallback(boost::bind(&PointCloudOctomapUpdater::cloudMsgCallback, this, _1));
    RCLCPP_INFO(LOGGER, "Listening to '%s' using message filter with target frame '%s'", point_cloud_topic_.c_str(),
                point_cloud_filter_->getTargetFramesString().c_str());
  }
  else
  {
    point_cloud_subscriber_->registerCallback(boost::bind(&PointCloudOctomapUpdater::cloudMsgCallback, this, _1));
    RCLCPP_INFO(LOGGER, "Listening to '%s'", point_cloud_topic_.c_str());
  }
}

void PointCloudOctomapUpdater::stopHelper()
{
  delete point_cloud_filter_;
  delete point_cloud_subscriber_;
}

void PointCloudOctomapUpdater::stop()
{
  stopHelper();
  point_cloud_filter_ = nullptr;
  point_cloud_subscriber_ = nullptr;
}

ShapeHandle PointCloudOctomapUpdater::excludeShape(const shapes::ShapeConstPtr& shape)
{
  ShapeHandle h = 0;
  if (shape_mask_)
    h = shape_mask_->addShape(shape, scale_, padding_);
  else
    RCLCPP_ERROR(LOGGER, "Shape filter not yet initialized!");
  return h;
}

void PointCloudOctomapUpdater::forgetShape(ShapeHandle handle)
{
  if (shape_mask_)
    shape_mask_->removeShape(handle);
}

bool PointCloudOctomapUpdater::getShapeTransform(ShapeHandle h, Eigen::Isometry3d& transform) const
{
  ShapeTransformCache::const_iterator it = transform_cache_.find(h);
  if (it != transform_cache_.end())
  {
    transform = it->second;
  }
  return it != transform_cache_.end();
}

void PointCloudOctomapUpdater::updateMask(const sensor_msgs::msg::PointCloud2& /*cloud*/,
                                          const Eigen::Vector3d& /*sensor_origin*/, std::vector<int>& /*mask*/)
{
}

void PointCloudOctomapUpdater::cloudMsgCallback(const sensor_msgs::msg::PointCloud2::ConstSharedPtr& cloud_msg)
{
  RCLCPP_DEBUG(LOGGER, "Received a new point cloud message");
  rclcpp::Time start = rclcpp::Clock(RCL_ROS_TIME).now();

  if (max_update_rate_ > 0)
  {
    // ensure we are not updating the octomap representation too often
    if ((rclcpp::Clock(RCL_ROS_TIME).now() - last_update_time_) <=
        rclcpp::Duration(std::chrono::duration<double>(1.0 / max_update_rate_)))
      return;
    last_update_time_ = rclcpp::Clock(RCL_ROS_TIME).now();
  }

  if (monitor_->getMapFrame().empty())
    monitor_->setMapFrame(cloud_msg->header.frame_id);

  /* get transform for cloud into map frame */
  tf2::Stamped<tf2::Transform> map_h_sensor;
  if (monitor_->getMapFrame() == cloud_msg->header.frame_id)
    map_h_sensor.setIdentity();
  else
  {
    if (tf_buffer_)
    {
      try
      {
        tf2::fromMsg(tf_buffer_->lookupTransform(monitor_->getMapFrame(), cloud_msg->header.frame_id,
                                                 cloud_msg->header.stamp),
                     map_h_sensor);
      }
      catch (tf2::TransformException& ex)
      {
        RCLCPP_ERROR_STREAM(LOGGER, "Transform error of sensor data: " << ex.what() << "; quitting callback");
        return;
      }
    }
    else
      return;
  }

  /* compute sensor origin in map frame */
  const tf2::Vector3& sensor_origin_tf = map_h_sensor.getOrigin();
  octomap::point3d sensor_origin(sensor_origin_tf.getX(), sensor_origin_tf.getY(), sensor_origin_tf.getZ());
  Eigen::Vector3d sensor_origin_eigen(sensor_origin_tf.getX(), sensor_origin_tf.getY(), sensor_origin_tf.getZ());

  if (!updateTransformCache(cloud_msg->header.frame_id, cloud_msg->header.stamp))
<<<<<<< HEAD
  {
    rclcpp::Clock& clock = *node_->get_clock();
    RCLCPP_ERROR_STREAM_THROTTLE(LOGGER, clock, 1000, "Transform cache was not updated. Self-filtering may fail.");
=======
>>>>>>> 0d0a6a17
    return;

  /* mask out points on the robot */
  shape_mask_->maskContainment(*cloud_msg, sensor_origin_eigen, 0.0, max_range_, mask_);
  updateMask(*cloud_msg, sensor_origin_eigen, mask_);

  octomap::KeySet free_cells, occupied_cells, model_cells, clip_cells;
  std::unique_ptr<sensor_msgs::msg::PointCloud2> filtered_cloud;

  // We only use these iterators if we are creating a filtered_cloud for
  // publishing. We cannot default construct these, so we use unique_ptr's
  // to defer construction
  std::unique_ptr<sensor_msgs::PointCloud2Iterator<float> > iter_filtered_x;
  std::unique_ptr<sensor_msgs::PointCloud2Iterator<float> > iter_filtered_y;
  std::unique_ptr<sensor_msgs::PointCloud2Iterator<float> > iter_filtered_z;

  if (!filtered_cloud_topic_.empty())
  {
    filtered_cloud.reset(new sensor_msgs::msg::PointCloud2());
    filtered_cloud->header = cloud_msg->header;
    sensor_msgs::PointCloud2Modifier pcd_modifier(*filtered_cloud);
    pcd_modifier.setPointCloud2FieldsByString(1, "xyz");
    pcd_modifier.resize(cloud_msg->width * cloud_msg->height);

    // we have created a filtered_out, so we can create the iterators now
    iter_filtered_x.reset(new sensor_msgs::PointCloud2Iterator<float>(*filtered_cloud, "x"));
    iter_filtered_y.reset(new sensor_msgs::PointCloud2Iterator<float>(*filtered_cloud, "y"));
    iter_filtered_z.reset(new sensor_msgs::PointCloud2Iterator<float>(*filtered_cloud, "z"));
  }
  size_t filtered_cloud_size = 0;

  tree_->lockRead();

  try
  {
    /* do ray tracing to find which cells this point cloud indicates should be free, and which it indicates
     * should be occupied */
    for (unsigned int row = 0; row < cloud_msg->height; row += point_subsample_)
    {
      unsigned int row_c = row * cloud_msg->width;
      sensor_msgs::PointCloud2ConstIterator<float> pt_iter(*cloud_msg, "x");
      // set iterator to point at start of the current row
      pt_iter += row_c;

      for (unsigned int col = 0; col < cloud_msg->width; col += point_subsample_, pt_iter += point_subsample_)
      {
        // if (mask_[row_c + col] == point_containment_filter::ShapeMask::CLIP)
        //  continue;

        /* check for NaN */
        if (!std::isnan(pt_iter[0]) && !std::isnan(pt_iter[1]) && !std::isnan(pt_iter[2]))
        {
          /* transform to map frame */
          tf2::Vector3 point_tf = map_h_sensor * tf2::Vector3(pt_iter[0], pt_iter[1], pt_iter[2]);

          /* occupied cell at ray endpoint if ray is shorter than max range and this point
             isn't on a part of the robot*/
          if (mask_[row_c + col] == point_containment_filter::ShapeMask::INSIDE)
            model_cells.insert(tree_->coordToKey(point_tf.getX(), point_tf.getY(), point_tf.getZ()));
          else if (mask_[row_c + col] == point_containment_filter::ShapeMask::CLIP)
            clip_cells.insert(tree_->coordToKey(point_tf.getX(), point_tf.getY(), point_tf.getZ()));
          else
          {
            occupied_cells.insert(tree_->coordToKey(point_tf.getX(), point_tf.getY(), point_tf.getZ()));
            // build list of valid points if we want to publish them
            if (filtered_cloud)
            {
              **iter_filtered_x = pt_iter[0];
              **iter_filtered_y = pt_iter[1];
              **iter_filtered_z = pt_iter[2];
              ++filtered_cloud_size;
              ++*iter_filtered_x;
              ++*iter_filtered_y;
              ++*iter_filtered_z;
            }
          }
        }
      }
    }

    /* compute the free cells along each ray that ends at an occupied cell */
    for (const octomap::OcTreeKey& occupied_cell : occupied_cells)
      if (tree_->computeRayKeys(sensor_origin, tree_->keyToCoord(occupied_cell), key_ray_))
        free_cells.insert(key_ray_.begin(), key_ray_.end());

    /* compute the free cells along each ray that ends at a model cell */
    for (const octomap::OcTreeKey& model_cell : model_cells)
      if (tree_->computeRayKeys(sensor_origin, tree_->keyToCoord(model_cell), key_ray_))
        free_cells.insert(key_ray_.begin(), key_ray_.end());

    /* compute the free cells along each ray that ends at a clipped cell */
    for (const octomap::OcTreeKey& clip_cell : clip_cells)
      if (tree_->computeRayKeys(sensor_origin, tree_->keyToCoord(clip_cell), key_ray_))
        free_cells.insert(key_ray_.begin(), key_ray_.end());
  }
  catch (...)
  {
    tree_->unlockRead();
    return;
  }

  tree_->unlockRead();

  /* cells that overlap with the model are not occupied */
  for (const octomap::OcTreeKey& model_cell : model_cells)
    occupied_cells.erase(model_cell);

  /* occupied cells are not free */
  for (const octomap::OcTreeKey& occupied_cell : occupied_cells)
    free_cells.erase(occupied_cell);

  tree_->lockWrite();

  try
  {
    /* mark free cells only if not seen occupied in this cloud */
    for (const octomap::OcTreeKey& free_cell : free_cells)
      tree_->updateNode(free_cell, false);

    /* now mark all occupied cells */
    for (const octomap::OcTreeKey& occupied_cell : occupied_cells)
      tree_->updateNode(occupied_cell, true);

    // set the logodds to the minimum for the cells that are part of the model
    const float lg = tree_->getClampingThresMinLog() - tree_->getClampingThresMaxLog();
    for (const octomap::OcTreeKey& model_cell : model_cells)
      tree_->updateNode(model_cell, lg);
  }
  catch (...)
  {
    RCLCPP_ERROR(LOGGER, "Internal error while updating octree");
  }
  tree_->unlockWrite();
  RCLCPP_DEBUG(LOGGER, "Processed point cloud in %lf ms", (node_->now() - start).seconds() * 1000.0);
  tree_->triggerUpdateCallback();

  if (filtered_cloud)
  {
    sensor_msgs::PointCloud2Modifier pcd_modifier(*filtered_cloud);
    pcd_modifier.resize(filtered_cloud_size);
    filtered_cloud_publisher_->publish(*filtered_cloud);
  }
}
}  // namespace occupancy_map_monitor<|MERGE_RESOLUTION|>--- conflicted
+++ resolved
@@ -206,12 +206,6 @@
   Eigen::Vector3d sensor_origin_eigen(sensor_origin_tf.getX(), sensor_origin_tf.getY(), sensor_origin_tf.getZ());
 
   if (!updateTransformCache(cloud_msg->header.frame_id, cloud_msg->header.stamp))
-<<<<<<< HEAD
-  {
-    rclcpp::Clock& clock = *node_->get_clock();
-    RCLCPP_ERROR_STREAM_THROTTLE(LOGGER, clock, 1000, "Transform cache was not updated. Self-filtering may fail.");
-=======
->>>>>>> 0d0a6a17
     return;
 
   /* mask out points on the robot */
